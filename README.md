--- conflicted
+++ resolved
@@ -116,7 +116,6 @@
 See `src/util/agent-utils.ts` for supported models and configuration details.
 </details>
 
-<<<<<<< HEAD
 <details>
 <summary>📖 For LLM Agents</summary>
 
@@ -269,8 +268,6 @@
 - **Tool Access:** Deebo has access to file system and Git operations, but not external APIs or databases
 </details>
 
-=======
->>>>>>> 04b5d163
 ## 📜 License
 
 This project is licensed under the Apache License, Version 2.0 - see the [LICENSE](LICENSE) file for details.
