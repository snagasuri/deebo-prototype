--- conflicted
+++ resolved
@@ -1,13 +1,8 @@
 import { mkdir } from 'fs/promises';
 import { join } from 'path';
-<<<<<<< HEAD
-import { createLogger } from './util/logger.js';
-import { gitOperations, gitBranchOperations, filesystemOperations } from './util/mcp.js';
-=======
 import { log } from './util/logger.js';
 import { connectMcpTool } from './util/mcp.js';
 import { DEEBO_ROOT } from './index.js';
->>>>>>> 5b69bcc7
 
 type MicroOodaState = 'investigate' | 'analyze' | 'validate' | 'report';
 
@@ -55,19 +50,6 @@
  * - Follows micro-OODA naturally
  */
 export async function runScenarioAgent(args: ScenarioArgs) {
-<<<<<<< HEAD
-  const logger = await createLogger(args.session, `scenario-${args.id}`);
-  await logger.info('Scenario agent started', { hypothesis: args.hypothesis });
-
-  try {
-    // INVESTIGATE: Connect to tools
-    await logger.info('Micro OODA cycle', { state: 'investigate' as MicroOodaState });
-    // Create investigation branch if we have a repo
-    if (args.repoPath) {
-      const branchName = `debug-${args.session}-${Date.now()}`;
-      await gitBranchOperations.createBranch(args.repoPath, branchName);
-      await gitBranchOperations.checkoutBranch(args.repoPath, branchName);
-=======
   await log(args.session, `scenario-${args.id}`, 'info', 'Scenario agent started', { hypothesis: args.hypothesis });
 
   try {
@@ -87,30 +69,11 @@
         name: 'git_checkout',
         arguments: { repo_path: args.repoPath, branch_name: branchName }
       });
->>>>>>> 5b69bcc7
     }
 
     let complete = false;
     while (!complete) {
       // INVESTIGATE: Gather current state
-<<<<<<< HEAD
-      await logger.info('Micro OODA cycle', { state: 'investigate' as MicroOodaState });
-      const observations = {
-        git: args.repoPath ? {
-          status: await gitOperations.status(args.repoPath),
-          diff: await gitOperations.diffUnstaged(args.repoPath)
-        } : null,
-        files: args.filePath ? 
-          await filesystemOperations.readFile(args.filePath) : null,
-        context: await filesystemOperations.searchCode(
-          '*.{js,ts,json}',
-          args.repoPath || process.env.DEEBO_ROOT || process.cwd()
-        )
-      };
-
-      // ANALYZE: Let Claude determine next actions
-      await logger.info('Micro OODA cycle', { state: 'analyze' as MicroOodaState });
-=======
       await log(args.session, `scenario-${args.id}`, 'info', 'Micro OODA cycle', { state: 'investigate' as MicroOodaState });
       const observations = {
         git: args.repoPath ? {
@@ -138,7 +101,6 @@
 
       // ANALYZE: Let Claude determine next actions
       await log(args.session, `scenario-${args.id}`, 'info', 'Micro OODA cycle', { state: 'analyze' as MicroOodaState });
->>>>>>> 5b69bcc7
       // Trust process environment - no need to handle API key
       const anthropic = new (await import('@anthropic-ai/sdk')).default();
 
@@ -171,46 +133,6 @@
       const { actions, complete: shouldComplete, success, explanation } = JSON.parse(content.text);
 
       // VALIDATE: Execute suggested actions
-<<<<<<< HEAD
-      await logger.info('Micro OODA cycle', { state: 'validate' as MicroOodaState });
-      if (actions?.length) {
-        // Define which operations need different argument handling
-        const GIT_REPO_OPS = ['git_status', 'git_diff', 'git_checkout', 'git_create_branch'];
-        const CACHE_OPS = ['get_cached_tasks', 'set_cached_tasks', 'invalidate_task_cache'];
-
-        for (const action of actions) {
-          if (action.tool === 'git-mcp') {
-            if (GIT_REPO_OPS.includes(action.name) && args.repoPath) {
-              switch (action.name) {
-                case 'git_status':
-                  await gitOperations.status(args.repoPath);
-                  break;
-                case 'git_diff':
-                  await gitOperations.diffUnstaged(args.repoPath);
-                  break;
-                case 'git_checkout':
-                  await gitBranchOperations.checkoutBranch(args.repoPath, action.args.branch_name);
-                  break;
-                case 'git_create_branch':
-                  await gitBranchOperations.createBranch(args.repoPath, action.args.branch_name);
-                  break;
-              }
-            }
-          } else {
-            // Handle filesystem operations
-            switch (action.name) {
-              case 'read_file':
-                await filesystemOperations.readFile(action.args.path);
-                break;
-              case 'write_file':
-                await filesystemOperations.writeFile(action.args.path, action.args.content);
-                break;
-              case 'search_files':
-                await filesystemOperations.searchCode(action.args.pattern, action.args.path);
-                break;
-            }
-          }
-=======
       await log(args.session, `scenario-${args.id}`, 'info', 'Micro OODA cycle', { state: 'validate' as MicroOodaState });
       if (actions?.length) {
         for (const action of actions) {
@@ -221,7 +143,6 @@
             name: action.name,
             arguments: toolArgs
           });
->>>>>>> 5b69bcc7
         }
       }
 
@@ -229,29 +150,6 @@
       if (shouldComplete) {
         complete = true;
         // REPORT: Write findings
-<<<<<<< HEAD
-        await logger.info('Micro OODA cycle', { state: 'report' as MicroOodaState });
-        // Create reports directory
-        const reportsDir = join(process.env.DEEBO_ROOT || process.cwd(), 'reports');
-        await mkdir(reportsDir, { recursive: true });
-        
-        const reportPath = join(process.env.DEEBO_ROOT || process.cwd(), 'reports', `${args.id}-report-${Date.now()}.json`);
-        const report = {
-          success,
-          explanation,
-          changes: success && args.repoPath ? 
-            await gitOperations.diffUnstaged(args.repoPath) : null
-        };
-
-        await filesystemOperations.writeFile(
-          reportPath,
-          JSON.stringify(report, null, 2)
-        );
-      }
-    }
-  } catch (error) {
-    await logger.error('Scenario agent failed', { error });
-=======
         await log(args.session, `scenario-${args.id}`, 'info', 'Micro OODA cycle', { state: 'report' as MicroOodaState });
         // Create reports directory
         const reportsDir = join(DEEBO_ROOT, 'reports');
@@ -278,7 +176,6 @@
     }
   } catch (error) {
     await log(args.session, `scenario-${args.id}`, 'error', 'Scenario agent failed', { error });
->>>>>>> 5b69bcc7
     throw error;
   }
 }
